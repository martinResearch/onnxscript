--- conflicted
+++ resolved
@@ -5,12 +5,9 @@
 
 import unittest
 import os
-<<<<<<< HEAD
 import textwrap
 import warnings
-=======
 import types
->>>>>>> d757f447
 import numpy as np
 import onnx
 from onnx.helper import printable_graph
